# 🎤 Rhyme Rarity Checker

**Rhyme Rarity Checker** is an AI-powered tool that evaluates how well two words rhyme and how rare that rhyme pairing is in published literature, music, and poetry. Built with **Gradio** and powered by **OpenAI's GPT-3.5-turbo**, it distinguishes between rhyme types such as *perfect, slant, assonance, consonance*, and *forced*.

👉 **Live Demo** on Hugging Face Spaces: [Try it here](https://huggingface.co/spaces/romado33/RhymeRater/)

---

## ✨ Features

- 🎯 **Rhyme Type Classification**  
  Detects rhyme types: perfect, slant, assonance, consonance, forced, or none.

- 📈 **Rarity Score (0–100)**  
  Indicates how rare the rhyme pairing is in published use (0 = common, 100 = rare).

- 🧠 **LLM-Powered Explanation**  
  Provides a brief explanation of the rhyme logic used and reference examples.

- 🔧 **Gradio UI**  
  Clean, responsive, and easy to use for poets, lyricists, rappers, and creatives.

---

## 🧪 Example Pairs

| Word 1   | Word 2      | Rhyme Type | Notes                              |
|----------|-------------|-------------|-------------------------------------|
| cat      | hat         | Perfect     | Common children's rhyme             |
| orange   | door hinge  | Forced      | Popular example of a near-rhyme     |
| fire     | choir       | Slant       | Similar vowels, different consonants |
| love     | above       | Slant       | Frequently used but imperfect       |

---

## 🚀 Running Locally

### 1. Clone the repo

```bash
git clone https://github.com/your-username/rhyme-rarity-checker.git
cd rhyme-rarity-checker
```

### 2. Install dependencies

```bash
pip install -r requirements.txt
```

### 3. Add your OpenAI API key

Create a `.env` file:

```env
OPENAI_API_KEY=sk-your-key-here
```

Or set the environment variable manually.

### 4. Run the app

```bash
python app.py
```

It will launch on [http://localhost:7860](http://localhost:7860)

<<<<<<< HEAD
### 5. Use the CLI

Analyze pairs directly from the command line:

```bash
python cli.py cat hat orange "door hinge"
```

Sample output:

```
Word 1 | Word 2      | Rhyme Type | Rarity
-------+-------------+------------+-------
cat    | hat         | Perfect    | 10
orange | door hinge  | Forced     | 85
```

### 6. Run tests
=======
### 4a. Use the CLI

```bash
python cli.py cat hat fire choir
```

This prints a table:

```
Word 1          Word 2          Type        Rarity
--------------  --------------  ----------  ------
cat             hat             Perfect     10
fire            choir           Slant       65
```

### 5. Run tests
>>>>>>> f07647c2

```bash
pytest
```

---

## 📦 Requirements

From `requirements.txt`:

```
openai>=1.3.0
gradio
pytest
```

---

## 🔐 API Key Info

To use this app, you must have:
- An [OpenAI API key](https://platform.openai.com/account/api-keys)
- A payment method enabled (ChatGPT Plus does *not* include API credits)

---

## 🛠️ Troubleshooting

- **API key missing**: Ensure the `OPENAI_API_KEY` environment variable is set or provided in a `.env` file.
- **Invalid API key**: Double-check that the key has no typos and that your OpenAI account has API access.
- **Network timeout or connection error**: Verify your internet connection and firewall settings, then try again. The OpenAI service may also be temporarily unavailable.

---

## 🤝 Contributing

Want to suggest rhyme logic improvements, rhyme corpus integration, or add offline fallback?  
Feel free to fork and open a pull request!

---

## 📄 License

MIT License

---

## 🙌 Credits

Built by [your-name] using:
- [Gradio](https://gradio.app)
- [OpenAI API](https://platform.openai.com)
- [Hugging Face Spaces](https://huggingface.co/spaces)<|MERGE_RESOLUTION|>--- conflicted
+++ resolved
@@ -1,5 +1,4 @@
 # 🎤 Rhyme Rarity Checker
-
 **Rhyme Rarity Checker** is an AI-powered tool that evaluates how well two words rhyme and how rare that rhyme pairing is in published literature, music, and poetry. Built with **Gradio** and powered by **OpenAI's GPT-3.5-turbo**, it distinguishes between rhyme types such as *perfect, slant, assonance, consonance*, and *forced*.
 
 👉 **Live Demo** on Hugging Face Spaces: [Try it here](https://huggingface.co/spaces/romado33/RhymeRater/)
@@ -7,23 +6,18 @@
 ---
 
 ## ✨ Features
-
 - 🎯 **Rhyme Type Classification**  
   Detects rhyme types: perfect, slant, assonance, consonance, forced, or none.
-
 - 📈 **Rarity Score (0–100)**  
   Indicates how rare the rhyme pairing is in published use (0 = common, 100 = rare).
-
 - 🧠 **LLM-Powered Explanation**  
   Provides a brief explanation of the rhyme logic used and reference examples.
-
 - 🔧 **Gradio UI**  
   Clean, responsive, and easy to use for poets, lyricists, rappers, and creatives.
 
 ---
 
 ## 🧪 Example Pairs
-
 | Word 1   | Word 2      | Rhyme Type | Notes                              |
 |----------|-------------|-------------|-------------------------------------|
 | cat      | hat         | Perfect     | Common children's rhyme             |
@@ -36,47 +30,35 @@
 ## 🚀 Running Locally
 
 ### 1. Clone the repo
-
 ```bash
 git clone https://github.com/your-username/rhyme-rarity-checker.git
 cd rhyme-rarity-checker
 ```
 
 ### 2. Install dependencies
-
 ```bash
 pip install -r requirements.txt
 ```
 
 ### 3. Add your OpenAI API key
-
 Create a `.env` file:
-
 ```env
 OPENAI_API_KEY=sk-your-key-here
 ```
-
 Or set the environment variable manually.
 
 ### 4. Run the app
-
 ```bash
 python app.py
 ```
-
 It will launch on [http://localhost:7860](http://localhost:7860)
 
-<<<<<<< HEAD
 ### 5. Use the CLI
-
 Analyze pairs directly from the command line:
-
 ```bash
 python cli.py cat hat orange "door hinge"
 ```
-
 Sample output:
-
 ```
 Word 1 | Word 2      | Rhyme Type | Rarity
 -------+-------------+------------+-------
@@ -84,16 +66,11 @@
 orange | door hinge  | Forced     | 85
 ```
 
-### 6. Run tests
-=======
-### 4a. Use the CLI
-
+Alternative format:
 ```bash
 python cli.py cat hat fire choir
 ```
-
 This prints a table:
-
 ```
 Word 1          Word 2          Type        Rarity
 --------------  --------------  ----------  ------
@@ -101,9 +78,7 @@
 fire            choir           Slant       65
 ```
 
-### 5. Run tests
->>>>>>> f07647c2
-
+### 6. Run tests
 ```bash
 pytest
 ```
@@ -111,9 +86,7 @@
 ---
 
 ## 📦 Requirements
-
 From `requirements.txt`:
-
 ```
 openai>=1.3.0
 gradio
@@ -123,7 +96,6 @@
 ---
 
 ## 🔐 API Key Info
-
 To use this app, you must have:
 - An [OpenAI API key](https://platform.openai.com/account/api-keys)
 - A payment method enabled (ChatGPT Plus does *not* include API credits)
@@ -131,7 +103,6 @@
 ---
 
 ## 🛠️ Troubleshooting
-
 - **API key missing**: Ensure the `OPENAI_API_KEY` environment variable is set or provided in a `.env` file.
 - **Invalid API key**: Double-check that the key has no typos and that your OpenAI account has API access.
 - **Network timeout or connection error**: Verify your internet connection and firewall settings, then try again. The OpenAI service may also be temporarily unavailable.
@@ -139,20 +110,17 @@
 ---
 
 ## 🤝 Contributing
-
 Want to suggest rhyme logic improvements, rhyme corpus integration, or add offline fallback?  
 Feel free to fork and open a pull request!
 
 ---
 
 ## 📄 License
-
 MIT License
 
 ---
 
 ## 🙌 Credits
-
 Built by [your-name] using:
 - [Gradio](https://gradio.app)
 - [OpenAI API](https://platform.openai.com)
